{
  "mappings": {
    "_default_": {
      "_all": {
        "norms": {
          "enabled": false
        }
      },
      "_meta": {
<<<<<<< HEAD
        "version": "5.6.0"
=======
        "version": "5.5.1"
>>>>>>> ffb03569
      },
      "date_detection": false,
      "dynamic_templates": [
        {
          "strings_as_keyword": {
            "mapping": {
              "ignore_above": 1024,
              "index": "not_analyzed",
              "type": "string"
            },
            "match_mapping_type": "string"
          }
        },
        {
          "system.process.cgroup.cpuacct.percpu": {
            "mapping": {
              "type": "long"
            },
            "match_mapping_type": "long",
            "path_match": "system.process.cgroup.cpuacct.percpu.*"
          }
        }
      ],
      "properties": {
        "@timestamp": {
          "type": "date"
        },
        "apache": {
          "properties": {
            "status": {
              "properties": {
                "bytes_per_request": {
                  "type": "float"
                },
                "bytes_per_sec": {
                  "type": "float"
                },
                "connections": {
                  "properties": {
                    "async": {
                      "properties": {
                        "closing": {
                          "type": "long"
                        },
                        "keep_alive": {
                          "type": "long"
                        },
                        "writing": {
                          "type": "long"
                        }
                      }
                    },
                    "total": {
                      "type": "long"
                    }
                  }
                },
                "cpu": {
                  "properties": {
                    "children_system": {
                      "type": "float"
                    },
                    "children_user": {
                      "type": "float"
                    },
                    "load": {
                      "type": "float"
                    },
                    "system": {
                      "type": "float"
                    },
                    "user": {
                      "type": "float"
                    }
                  }
                },
                "hostname": {
                  "ignore_above": 1024,
                  "index": "not_analyzed",
                  "type": "string"
                },
                "load": {
                  "properties": {
                    "1": {
                      "type": "float"
                    },
                    "15": {
                      "type": "float"
                    },
                    "5": {
                      "type": "float"
                    }
                  }
                },
                "requests_per_sec": {
                  "type": "float"
                },
                "scoreboard": {
                  "properties": {
                    "closing_connection": {
                      "type": "long"
                    },
                    "dns_lookup": {
                      "type": "long"
                    },
                    "gracefully_finishing": {
                      "type": "long"
                    },
                    "idle_cleanup": {
                      "type": "long"
                    },
                    "keepalive": {
                      "type": "long"
                    },
                    "logging": {
                      "type": "long"
                    },
                    "open_slot": {
                      "type": "long"
                    },
                    "reading_request": {
                      "type": "long"
                    },
                    "sending_reply": {
                      "type": "long"
                    },
                    "starting_up": {
                      "type": "long"
                    },
                    "total": {
                      "type": "long"
                    },
                    "waiting_for_connection": {
                      "type": "long"
                    }
                  }
                },
                "total_accesses": {
                  "type": "long"
                },
                "total_kbytes": {
                  "type": "long"
                },
                "uptime": {
                  "properties": {
                    "server_uptime": {
                      "type": "long"
                    },
                    "uptime": {
                      "type": "long"
                    }
                  }
                },
                "workers": {
                  "properties": {
                    "busy": {
                      "type": "long"
                    },
                    "idle": {
                      "type": "long"
                    }
                  }
                }
              }
            }
          }
        },
        "beat": {
          "properties": {
            "hostname": {
              "ignore_above": 1024,
              "index": "not_analyzed",
              "type": "string"
            },
            "name": {
              "ignore_above": 1024,
              "index": "not_analyzed",
              "type": "string"
            },
            "version": {
              "ignore_above": 1024,
              "index": "not_analyzed",
              "type": "string"
            }
          }
        },
        "ceph": {
          "properties": {
            "cluster_disk": {
              "properties": {
                "available": {
                  "properties": {
                    "bytes": {
                      "type": "long"
                    }
                  }
                },
                "total": {
                  "properties": {
                    "bytes": {
                      "type": "long"
                    }
                  }
                },
                "used": {
                  "properties": {
                    "bytes": {
                      "type": "long"
                    }
                  }
                }
              }
            },
            "cluster_health": {
              "properties": {
                "overall_status": {
                  "ignore_above": 1024,
                  "index": "not_analyzed",
                  "type": "string"
                },
                "timechecks": {
                  "properties": {
                    "epoch": {
                      "type": "long"
                    },
                    "round": {
                      "properties": {
                        "status": {
                          "ignore_above": 1024,
                          "index": "not_analyzed",
                          "type": "string"
                        },
                        "value": {
                          "type": "long"
                        }
                      }
                    }
                  }
                }
              }
            },
            "monitor_health": {
              "properties": {
                "available": {
                  "properties": {
                    "kb": {
                      "type": "long"
                    },
                    "pct": {
                      "type": "long"
                    }
                  }
                },
                "health": {
                  "ignore_above": 1024,
                  "index": "not_analyzed",
                  "type": "string"
                },
                "last_updated": {
                  "type": "date"
                },
                "name": {
                  "ignore_above": 1024,
                  "index": "not_analyzed",
                  "type": "string"
                },
                "store_stats": {
                  "properties": {
                    "last_updated": {
                      "type": "long"
                    },
                    "log": {
                      "properties": {
                        "bytes": {
                          "type": "long"
                        }
                      }
                    },
                    "misc": {
                      "properties": {
                        "bytes": {
                          "type": "long"
                        }
                      }
                    },
                    "sst": {
                      "properties": {
                        "bytes": {
                          "type": "long"
                        }
                      }
                    },
                    "total": {
                      "properties": {
                        "bytes": {
                          "type": "long"
                        }
                      }
                    }
                  }
                },
                "total": {
                  "properties": {
                    "kb": {
                      "type": "long"
                    }
                  }
                },
                "used": {
                  "properties": {
                    "kb": {
                      "type": "long"
                    }
                  }
                }
              }
            },
            "pool_disk": {
              "properties": {
                "id": {
                  "type": "long"
                },
                "name": {
                  "ignore_above": 1024,
                  "index": "not_analyzed",
                  "type": "string"
                },
                "stats": {
                  "properties": {
                    "available": {
                      "properties": {
                        "bytes": {
                          "type": "long"
                        }
                      }
                    },
                    "objects": {
                      "type": "long"
                    },
                    "used": {
                      "properties": {
                        "bytes": {
                          "type": "long"
                        },
                        "kb": {
                          "type": "long"
                        }
                      }
                    }
                  }
                }
              }
            }
          }
        },
        "couchbase": {
          "properties": {
            "bucket": {
              "properties": {
                "data": {
                  "properties": {
                    "used": {
                      "properties": {
                        "bytes": {
                          "type": "long"
                        }
                      }
                    }
                  }
                },
                "disk": {
                  "properties": {
                    "fetches": {
                      "type": "long"
                    },
                    "used": {
                      "properties": {
                        "bytes": {
                          "type": "long"
                        }
                      }
                    }
                  }
                },
                "item_count": {
                  "type": "long"
                },
                "memory": {
                  "properties": {
                    "used": {
                      "properties": {
                        "bytes": {
                          "type": "long"
                        }
                      }
                    }
                  }
                },
                "name": {
                  "ignore_above": 1024,
                  "index": "not_analyzed",
                  "type": "string"
                },
                "ops_per_sec": {
                  "type": "long"
                },
                "quota": {
                  "properties": {
                    "ram": {
                      "properties": {
                        "bytes": {
                          "type": "long"
                        }
                      }
                    },
                    "use": {
                      "properties": {
                        "pct": {
                          "type": "float"
                        }
                      }
                    }
                  }
                },
                "type": {
                  "ignore_above": 1024,
                  "index": "not_analyzed",
                  "type": "string"
                }
              }
            },
            "cluster": {
              "properties": {
                "hdd": {
                  "properties": {
                    "free": {
                      "properties": {
                        "bytes": {
                          "type": "long"
                        }
                      }
                    },
                    "quota": {
                      "properties": {
                        "total": {
                          "properties": {
                            "bytes": {
                              "type": "long"
                            }
                          }
                        }
                      }
                    },
                    "total": {
                      "properties": {
                        "bytes": {
                          "type": "long"
                        }
                      }
                    },
                    "used": {
                      "properties": {
                        "by_data": {
                          "properties": {
                            "bytes": {
                              "type": "long"
                            }
                          }
                        },
                        "value": {
                          "properties": {
                            "bytes": {
                              "type": "long"
                            }
                          }
                        }
                      }
                    }
                  }
                },
                "max_bucket_count": {
                  "type": "long"
                },
                "quota": {
                  "properties": {
                    "index_memory": {
                      "properties": {
                        "mb": {
                          "type": "long"
                        }
                      }
                    },
                    "memory": {
                      "properties": {
                        "mb": {
                          "type": "long"
                        }
                      }
                    }
                  }
                },
                "ram": {
                  "properties": {
                    "quota": {
                      "properties": {
                        "total": {
                          "properties": {
                            "per_node": {
                              "properties": {
                                "bytes": {
                                  "type": "long"
                                }
                              }
                            },
                            "value": {
                              "properties": {
                                "bytes": {
                                  "type": "long"
                                }
                              }
                            }
                          }
                        },
                        "used": {
                          "properties": {
                            "per_node": {
                              "properties": {
                                "bytes": {
                                  "type": "long"
                                }
                              }
                            },
                            "value": {
                              "properties": {
                                "bytes": {
                                  "type": "long"
                                }
                              }
                            }
                          }
                        }
                      }
                    },
                    "total": {
                      "properties": {
                        "bytes": {
                          "type": "long"
                        }
                      }
                    },
                    "used": {
                      "properties": {
                        "by_data": {
                          "properties": {
                            "bytes": {
                              "type": "long"
                            }
                          }
                        },
                        "value": {
                          "properties": {
                            "bytes": {
                              "type": "long"
                            }
                          }
                        }
                      }
                    }
                  }
                }
              }
            },
            "node": {
              "properties": {
                "cmd_get": {
                  "type": "long"
                },
                "couch": {
                  "properties": {
                    "docs": {
                      "properties": {
                        "data_size": {
                          "properties": {
                            "bytes": {
                              "type": "long"
                            }
                          }
                        },
                        "disk_size": {
                          "properties": {
                            "bytes": {
                              "type": "long"
                            }
                          }
                        }
                      }
                    },
                    "spatial": {
                      "properties": {
                        "data_size": {
                          "properties": {
                            "bytes": {
                              "type": "long"
                            }
                          }
                        },
                        "disk_size": {
                          "properties": {
                            "bytes": {
                              "type": "long"
                            }
                          }
                        }
                      }
                    },
                    "views": {
                      "properties": {
                        "data_size": {
                          "properties": {
                            "bytes": {
                              "type": "long"
                            }
                          }
                        },
                        "disk_size": {
                          "properties": {
                            "bytes": {
                              "type": "long"
                            }
                          }
                        }
                      }
                    }
                  }
                },
                "cpu_utilization_rate": {
                  "properties": {
                    "pct": {
                      "type": "float"
                    }
                  }
                },
                "current_items": {
                  "properties": {
                    "total": {
                      "type": "long"
                    },
                    "value": {
                      "type": "long"
                    }
                  }
                },
                "ep_bg_fetched": {
                  "type": "long"
                },
                "get_hits": {
                  "type": "long"
                },
                "hostname": {
                  "ignore_above": 1024,
                  "index": "not_analyzed",
                  "type": "string"
                },
                "mcd_memory": {
                  "properties": {
                    "allocated": {
                      "properties": {
                        "bytes": {
                          "type": "long"
                        }
                      }
                    },
                    "reserved": {
                      "properties": {
                        "bytes": {
                          "type": "long"
                        }
                      }
                    }
                  }
                },
                "memory": {
                  "properties": {
                    "free": {
                      "properties": {
                        "bytes": {
                          "type": "long"
                        }
                      }
                    },
                    "total": {
                      "properties": {
                        "bytes": {
                          "type": "long"
                        }
                      }
                    },
                    "used": {
                      "properties": {
                        "bytes": {
                          "type": "long"
                        }
                      }
                    }
                  }
                },
                "ops": {
                  "type": "long"
                },
                "swap": {
                  "properties": {
                    "total": {
                      "properties": {
                        "bytes": {
                          "type": "long"
                        }
                      }
                    },
                    "used": {
                      "properties": {
                        "bytes": {
                          "type": "long"
                        }
                      }
                    }
                  }
                },
                "uptime": {
                  "properties": {
                    "sec": {
                      "type": "long"
                    }
                  }
                },
                "vb_replica_curr_items": {
                  "type": "long"
                }
              }
            }
          }
        },
        "docker": {
          "properties": {
            "container": {
              "properties": {
                "command": {
                  "ignore_above": 1024,
                  "index": "not_analyzed",
                  "type": "string"
                },
                "created": {
                  "type": "date"
                },
                "id": {
                  "ignore_above": 1024,
                  "index": "not_analyzed",
                  "type": "string"
                },
                "image": {
                  "ignore_above": 1024,
                  "index": "not_analyzed",
                  "type": "string"
                },
                "name": {
                  "ignore_above": 1024,
                  "index": "not_analyzed",
                  "type": "string"
                },
                "size": {
                  "properties": {
                    "root_fs": {
                      "type": "long"
                    },
                    "rw": {
                      "type": "long"
                    }
                  }
                },
                "status": {
                  "ignore_above": 1024,
                  "index": "not_analyzed",
                  "type": "string"
                }
              }
            },
            "cpu": {
              "properties": {
                "kernel": {
                  "properties": {
                    "pct": {
                      "type": "float"
                    },
                    "ticks": {
                      "type": "long"
                    }
                  }
                },
                "system": {
                  "properties": {
                    "pct": {
                      "type": "float"
                    },
                    "ticks": {
                      "type": "long"
                    }
                  }
                },
                "total": {
                  "properties": {
                    "pct": {
                      "type": "float"
                    }
                  }
                },
                "user": {
                  "properties": {
                    "pct": {
                      "type": "float"
                    },
                    "ticks": {
                      "type": "long"
                    }
                  }
                }
              }
            },
            "diskio": {
              "properties": {
                "reads": {
                  "type": "float"
                },
                "total": {
                  "type": "float"
                },
                "writes": {
                  "type": "float"
                }
              }
            },
            "healthcheck": {
              "properties": {
                "event": {
                  "properties": {
                    "end_date": {
                      "type": "date"
                    },
                    "exit_code": {
                      "type": "long"
                    },
                    "output": {
                      "ignore_above": 1024,
                      "index": "not_analyzed",
                      "type": "string"
                    },
                    "start_date": {
                      "type": "date"
                    }
                  }
                },
                "failingstreak": {
                  "type": "long"
                },
                "status": {
                  "ignore_above": 1024,
                  "index": "not_analyzed",
                  "type": "string"
                }
              }
            },
            "image": {
              "properties": {
                "created": {
                  "type": "date"
                },
                "id": {
                  "properties": {
                    "current": {
                      "ignore_above": 1024,
                      "index": "not_analyzed",
                      "type": "string"
                    },
                    "parent": {
                      "ignore_above": 1024,
                      "index": "not_analyzed",
                      "type": "string"
                    }
                  }
                },
                "size": {
                  "properties": {
                    "regular": {
                      "type": "long"
                    },
                    "virtual": {
                      "type": "long"
                    }
                  }
                }
              }
            },
            "info": {
              "properties": {
                "containers": {
                  "properties": {
                    "paused": {
                      "type": "long"
                    },
                    "running": {
                      "type": "long"
                    },
                    "stopped": {
                      "type": "long"
                    },
                    "total": {
                      "type": "long"
                    }
                  }
                },
                "id": {
                  "ignore_above": 1024,
                  "index": "not_analyzed",
                  "type": "string"
                },
                "images": {
                  "type": "long"
                }
              }
            },
            "memory": {
              "properties": {
                "fail": {
                  "properties": {
                    "count": {
                      "type": "float"
                    }
                  }
                },
                "limit": {
                  "type": "long"
                },
                "rss": {
                  "properties": {
                    "pct": {
                      "type": "float"
                    },
                    "total": {
                      "type": "long"
                    }
                  }
                },
                "usage": {
                  "properties": {
                    "max": {
                      "type": "long"
                    },
                    "pct": {
                      "type": "float"
                    },
                    "total": {
                      "type": "long"
                    }
                  }
                }
              }
            },
            "network": {
              "properties": {
                "in": {
                  "properties": {
                    "bytes": {
                      "type": "long"
                    },
                    "dropped": {
                      "type": "float"
                    },
                    "errors": {
                      "type": "long"
                    },
                    "packets": {
                      "type": "long"
                    }
                  }
                },
                "interface": {
                  "ignore_above": 1024,
                  "index": "not_analyzed",
                  "type": "string"
                },
                "out": {
                  "properties": {
                    "bytes": {
                      "type": "long"
                    },
                    "dropped": {
                      "type": "float"
                    },
                    "errors": {
                      "type": "long"
                    },
                    "packets": {
                      "type": "long"
                    }
                  }
                }
              }
            }
          }
        },
        "haproxy": {
          "properties": {
            "info": {
              "properties": {
                "compress": {
                  "properties": {
                    "bps": {
                      "properties": {
                        "in": {
                          "type": "long"
                        },
                        "out": {
                          "type": "long"
                        },
                        "rate_limit": {
                          "type": "long"
                        }
                      }
                    }
                  }
                },
                "connection": {
                  "properties": {
                    "current": {
                      "type": "long"
                    },
                    "hard_max": {
                      "type": "long"
                    },
                    "max": {
                      "type": "long"
                    },
                    "rate": {
                      "properties": {
                        "limit": {
                          "type": "long"
                        },
                        "max": {
                          "type": "long"
                        },
                        "value": {
                          "type": "long"
                        }
                      }
                    },
                    "ssl": {
                      "properties": {
                        "current": {
                          "type": "long"
                        },
                        "max": {
                          "type": "long"
                        },
                        "total": {
                          "type": "long"
                        }
                      }
                    },
                    "total": {
                      "type": "long"
                    }
                  }
                },
                "idle": {
                  "properties": {
                    "pct": {
                      "type": "float"
                    }
                  }
                },
                "memory": {
                  "properties": {
                    "max": {
                      "properties": {
                        "bytes": {
                          "type": "long"
                        }
                      }
                    }
                  }
                },
                "pid": {
                  "type": "long"
                },
                "pipes": {
                  "properties": {
                    "free": {
                      "type": "long"
                    },
                    "max": {
                      "type": "long"
                    },
                    "used": {
                      "type": "long"
                    }
                  }
                },
                "process_num": {
                  "type": "long"
                },
                "processes": {
                  "type": "long"
                },
                "requests": {
                  "properties": {
                    "max": {
                      "type": "long"
                    },
                    "total": {
                      "type": "long"
                    }
                  }
                },
                "run_queue": {
                  "type": "long"
                },
                "session": {
                  "properties": {
                    "rate": {
                      "properties": {
                        "limit": {
                          "type": "long"
                        },
                        "max": {
                          "type": "long"
                        },
                        "value": {
                          "type": "long"
                        }
                      }
                    }
                  }
                },
                "sockets": {
                  "properties": {
                    "max": {
                      "type": "long"
                    }
                  }
                },
                "ssl": {
                  "properties": {
                    "backend": {
                      "properties": {
                        "key_rate": {
                          "properties": {
                            "max": {
                              "type": "long"
                            },
                            "value": {
                              "type": "long"
                            }
                          }
                        }
                      }
                    },
                    "cache_misses": {
                      "type": "long"
                    },
                    "cached_lookups": {
                      "type": "long"
                    },
                    "frontend": {
                      "properties": {
                        "key_rate": {
                          "properties": {
                            "max": {
                              "type": "long"
                            },
                            "value": {
                              "type": "long"
                            }
                          }
                        },
                        "session_reuse": {
                          "properties": {
                            "pct": {
                              "type": "float"
                            }
                          }
                        }
                      }
                    },
                    "rate": {
                      "properties": {
                        "limit": {
                          "type": "long"
                        },
                        "max": {
                          "type": "long"
                        },
                        "value": {
                          "type": "long"
                        }
                      }
                    }
                  }
                },
                "tasks": {
                  "type": "long"
                },
                "ulimit_n": {
                  "type": "long"
                },
                "uptime": {
                  "properties": {
                    "sec": {
                      "type": "long"
                    }
                  }
                },
                "zlib_mem_usage": {
                  "properties": {
                    "max": {
                      "type": "long"
                    },
                    "value": {
                      "type": "long"
                    }
                  }
                }
              }
            },
            "stat": {
              "properties": {
                "check": {
                  "properties": {
                    "agent": {
                      "properties": {
                        "last": {
                          "type": "long"
                        }
                      }
                    },
                    "code": {
                      "type": "long"
                    },
                    "down": {
                      "type": "long"
                    },
                    "duration": {
                      "type": "long"
                    },
                    "failed": {
                      "type": "long"
                    },
                    "health": {
                      "properties": {
                        "fail": {
                          "type": "long"
                        },
                        "last": {
                          "ignore_above": 1024,
                          "index": "not_analyzed",
                          "type": "string"
                        }
                      }
                    },
                    "status": {
                      "ignore_above": 1024,
                      "index": "not_analyzed",
                      "type": "string"
                    }
                  }
                },
                "client": {
                  "properties": {
                    "aborted": {
                      "type": "long"
                    }
                  }
                },
                "component_type": {
                  "type": "long"
                },
                "compressor": {
                  "properties": {
                    "bypassed": {
                      "properties": {
                        "bytes": {
                          "type": "long"
                        }
                      }
                    },
                    "in": {
                      "properties": {
                        "bytes": {
                          "type": "long"
                        }
                      }
                    },
                    "out": {
                      "properties": {
                        "bytes": {
                          "type": "long"
                        }
                      }
                    },
                    "response": {
                      "properties": {
                        "bytes": {
                          "type": "long"
                        }
                      }
                    }
                  }
                },
                "connection": {
                  "properties": {
                    "retried": {
                      "type": "long"
                    },
                    "time": {
                      "properties": {
                        "avg": {
                          "type": "long"
                        }
                      }
                    },
                    "total": {
                      "type": "long"
                    }
                  }
                },
                "downtime": {
                  "type": "long"
                },
                "in": {
                  "properties": {
                    "bytes": {
                      "type": "long"
                    }
                  }
                },
                "last_change": {
                  "type": "long"
                },
                "out": {
                  "properties": {
                    "bytes": {
                      "type": "long"
                    }
                  }
                },
                "process_id": {
                  "type": "long"
                },
                "proxy": {
                  "properties": {
                    "id": {
                      "type": "long"
                    },
                    "name": {
                      "ignore_above": 1024,
                      "index": "not_analyzed",
                      "type": "string"
                    }
                  }
                },
                "queue": {
                  "properties": {
                    "limit": {
                      "type": "long"
                    },
                    "time": {
                      "properties": {
                        "avg": {
                          "type": "long"
                        }
                      }
                    }
                  }
                },
                "request": {
                  "properties": {
                    "connection": {
                      "properties": {
                        "errors": {
                          "type": "long"
                        }
                      }
                    },
                    "denied": {
                      "type": "long"
                    },
                    "errors": {
                      "type": "long"
                    },
                    "queued": {
                      "properties": {
                        "current": {
                          "type": "long"
                        },
                        "max": {
                          "type": "long"
                        }
                      }
                    },
                    "rate": {
                      "properties": {
                        "max": {
                          "type": "long"
                        },
                        "value": {
                          "type": "long"
                        }
                      }
                    },
                    "redispatched": {
                      "type": "long"
                    },
                    "total": {
                      "type": "long"
                    }
                  }
                },
                "response": {
                  "properties": {
                    "denied": {
                      "type": "long"
                    },
                    "errors": {
                      "type": "long"
                    },
                    "http": {
                      "properties": {
                        "1xx": {
                          "type": "long"
                        },
                        "2xx": {
                          "type": "long"
                        },
                        "3xx": {
                          "type": "long"
                        },
                        "4xx": {
                          "type": "long"
                        },
                        "5xx": {
                          "type": "long"
                        },
                        "other": {
                          "type": "long"
                        }
                      }
                    },
                    "time": {
                      "properties": {
                        "avg": {
                          "type": "long"
                        }
                      }
                    }
                  }
                },
                "selected": {
                  "properties": {
                    "total": {
                      "type": "long"
                    }
                  }
                },
                "server": {
                  "properties": {
                    "aborted": {
                      "type": "long"
                    },
                    "active": {
                      "type": "long"
                    },
                    "backup": {
                      "type": "long"
                    },
                    "id": {
                      "type": "long"
                    }
                  }
                },
                "service_name": {
                  "ignore_above": 1024,
                  "index": "not_analyzed",
                  "type": "string"
                },
                "session": {
                  "properties": {
                    "current": {
                      "type": "long"
                    },
                    "limit": {
                      "type": "long"
                    },
                    "max": {
                      "type": "long"
                    },
                    "rate": {
                      "properties": {
                        "limit": {
                          "type": "long"
                        },
                        "max": {
                          "type": "long"
                        },
                        "value": {
                          "type": "long"
                        }
                      }
                    }
                  }
                },
                "status": {
                  "ignore_above": 1024,
                  "index": "not_analyzed",
                  "type": "string"
                },
                "throttle": {
                  "properties": {
                    "pct": {
                      "type": "float"
                    }
                  }
                },
                "tracked": {
                  "properties": {
                    "id": {
                      "type": "long"
                    }
                  }
                },
                "weight": {
                  "type": "long"
                }
              }
            }
          }
        },
        "kafka": {
          "properties": {
            "consumergroup": {
              "properties": {
                "broker": {
                  "properties": {
                    "address": {
                      "ignore_above": 1024,
                      "index": "not_analyzed",
                      "type": "string"
                    },
                    "id": {
                      "type": "long"
                    }
                  }
                },
                "client": {
                  "properties": {
                    "host": {
                      "ignore_above": 1024,
                      "index": "not_analyzed",
                      "type": "string"
                    },
                    "id": {
                      "ignore_above": 1024,
                      "index": "not_analyzed",
                      "type": "string"
                    },
                    "member_id": {
                      "ignore_above": 1024,
                      "index": "not_analyzed",
                      "type": "string"
                    }
                  }
                },
                "error": {
                  "properties": {
                    "code": {
                      "type": "long"
                    }
                  }
                },
                "id": {
                  "ignore_above": 1024,
                  "index": "not_analyzed",
                  "type": "string"
                },
                "meta": {
                  "index": "analyzed",
                  "norms": {
                    "enabled": false
                  },
                  "type": "string"
                },
                "offset": {
                  "type": "long"
                },
                "partition": {
                  "type": "long"
                },
                "topic": {
                  "ignore_above": 1024,
                  "index": "not_analyzed",
                  "type": "string"
                }
              }
            },
            "partition": {
              "properties": {
                "broker": {
                  "properties": {
                    "address": {
                      "ignore_above": 1024,
                      "index": "not_analyzed",
                      "type": "string"
                    },
                    "id": {
                      "type": "long"
                    }
                  }
                },
                "offset": {
                  "properties": {
                    "newest": {
                      "type": "long"
                    },
                    "oldest": {
                      "type": "long"
                    }
                  }
                },
                "partition": {
                  "properties": {
                    "error": {
                      "properties": {
                        "code": {
                          "type": "long"
                        }
                      }
                    },
                    "id": {
                      "type": "long"
                    },
                    "insync_replica": {
                      "type": "boolean"
                    },
                    "leader": {
                      "type": "long"
                    },
                    "replica": {
                      "type": "long"
                    }
                  }
                },
                "topic": {
                  "properties": {
                    "error": {
                      "properties": {
                        "code": {
                          "type": "long"
                        }
                      }
                    },
                    "name": {
                      "ignore_above": 1024,
                      "index": "not_analyzed",
                      "type": "string"
                    }
                  }
                }
              }
            }
          }
        },
        "meta": {
          "properties": {
            "cloud": {
              "properties": {
                "availability_zone": {
                  "ignore_above": 1024,
                  "index": "not_analyzed",
                  "type": "string"
                },
                "instance_id": {
                  "ignore_above": 1024,
                  "index": "not_analyzed",
                  "type": "string"
                },
                "machine_type": {
                  "ignore_above": 1024,
                  "index": "not_analyzed",
                  "type": "string"
                },
                "project_id": {
                  "ignore_above": 1024,
                  "index": "not_analyzed",
                  "type": "string"
                },
                "provider": {
                  "ignore_above": 1024,
                  "index": "not_analyzed",
                  "type": "string"
                },
                "region": {
                  "ignore_above": 1024,
                  "index": "not_analyzed",
                  "type": "string"
                }
              }
            }
          }
        },
        "metricset": {
          "properties": {
            "host": {
              "ignore_above": 1024,
              "index": "not_analyzed",
              "type": "string"
            },
            "module": {
              "ignore_above": 1024,
              "index": "not_analyzed",
              "type": "string"
            },
            "name": {
              "ignore_above": 1024,
              "index": "not_analyzed",
              "type": "string"
            },
            "namespace": {
              "ignore_above": 1024,
              "index": "not_analyzed",
              "type": "string"
            },
            "rtt": {
              "type": "long"
            }
          }
        },
        "mongodb": {
          "properties": {
            "dbstats": {
              "properties": {
                "avg_obj_size": {
                  "properties": {
                    "bytes": {
                      "type": "long"
                    }
                  }
                },
                "collections": {
                  "type": "long"
                },
                "data_file_version": {
                  "properties": {
                    "major": {
                      "type": "long"
                    },
                    "minor": {
                      "type": "long"
                    }
                  }
                },
                "data_size": {
                  "properties": {
                    "bytes": {
                      "type": "long"
                    }
                  }
                },
                "db": {
                  "ignore_above": 1024,
                  "index": "not_analyzed",
                  "type": "string"
                },
                "extent_free_list": {
                  "properties": {
                    "num": {
                      "type": "long"
                    },
                    "size": {
                      "properties": {
                        "bytes": {
                          "type": "long"
                        }
                      }
                    }
                  }
                },
                "file_size": {
                  "properties": {
                    "bytes": {
                      "type": "long"
                    }
                  }
                },
                "index_size": {
                  "properties": {
                    "bytes": {
                      "type": "long"
                    }
                  }
                },
                "indexes": {
                  "type": "long"
                },
                "ns_size_mb": {
                  "properties": {
                    "mb": {
                      "type": "long"
                    }
                  }
                },
                "num_extents": {
                  "type": "long"
                },
                "objects": {
                  "type": "long"
                },
                "storage_size": {
                  "properties": {
                    "bytes": {
                      "type": "long"
                    }
                  }
                }
              }
            },
            "status": {
              "properties": {
                "asserts": {
                  "properties": {
                    "msg": {
                      "type": "long"
                    },
                    "regular": {
                      "type": "long"
                    },
                    "rollovers": {
                      "type": "long"
                    },
                    "user": {
                      "type": "long"
                    },
                    "warning": {
                      "type": "long"
                    }
                  }
                },
                "background_flushing": {
                  "properties": {
                    "average": {
                      "properties": {
                        "ms": {
                          "type": "long"
                        }
                      }
                    },
                    "flushes": {
                      "type": "long"
                    },
                    "last": {
                      "properties": {
                        "ms": {
                          "type": "long"
                        }
                      }
                    },
                    "last_finished": {
                      "type": "date"
                    },
                    "total": {
                      "properties": {
                        "ms": {
                          "type": "long"
                        }
                      }
                    }
                  }
                },
                "connections": {
                  "properties": {
                    "available": {
                      "type": "long"
                    },
                    "current": {
                      "type": "long"
                    },
                    "total_created": {
                      "type": "long"
                    }
                  }
                },
                "extra_info": {
                  "properties": {
                    "heap_usage": {
                      "properties": {
                        "bytes": {
                          "type": "long"
                        }
                      }
                    },
                    "page_faults": {
                      "type": "long"
                    }
                  }
                },
                "journaling": {
                  "properties": {
                    "commits": {
                      "type": "long"
                    },
                    "commits_in_write_lock": {
                      "type": "long"
                    },
                    "compression": {
                      "type": "long"
                    },
                    "early_commits": {
                      "type": "long"
                    },
                    "journaled": {
                      "properties": {
                        "mb": {
                          "type": "long"
                        }
                      }
                    },
                    "times": {
                      "properties": {
                        "commits": {
                          "properties": {
                            "ms": {
                              "type": "long"
                            }
                          }
                        },
                        "commits_in_write_lock": {
                          "properties": {
                            "ms": {
                              "type": "long"
                            }
                          }
                        },
                        "dt": {
                          "properties": {
                            "ms": {
                              "type": "long"
                            }
                          }
                        },
                        "prep_log_buffer": {
                          "properties": {
                            "ms": {
                              "type": "long"
                            }
                          }
                        },
                        "remap_private_view": {
                          "properties": {
                            "ms": {
                              "type": "long"
                            }
                          }
                        },
                        "write_to_data_files": {
                          "properties": {
                            "ms": {
                              "type": "long"
                            }
                          }
                        },
                        "write_to_journal": {
                          "properties": {
                            "ms": {
                              "type": "long"
                            }
                          }
                        }
                      }
                    },
                    "write_to_data_files": {
                      "properties": {
                        "mb": {
                          "type": "long"
                        }
                      }
                    }
                  }
                },
                "local_time": {
                  "type": "date"
                },
                "memory": {
                  "properties": {
                    "bits": {
                      "type": "long"
                    },
                    "mapped": {
                      "properties": {
                        "mb": {
                          "type": "long"
                        }
                      }
                    },
                    "mapped_with_journal": {
                      "properties": {
                        "mb": {
                          "type": "long"
                        }
                      }
                    },
                    "resident": {
                      "properties": {
                        "mb": {
                          "type": "long"
                        }
                      }
                    },
                    "virtual": {
                      "properties": {
                        "mb": {
                          "type": "long"
                        }
                      }
                    }
                  }
                },
                "network": {
                  "properties": {
                    "in": {
                      "properties": {
                        "bytes": {
                          "type": "long"
                        }
                      }
                    },
                    "out": {
                      "properties": {
                        "bytes": {
                          "type": "long"
                        }
                      }
                    },
                    "requests": {
                      "type": "long"
                    }
                  }
                },
                "opcounters": {
                  "properties": {
                    "command": {
                      "type": "long"
                    },
                    "delete": {
                      "type": "long"
                    },
                    "getmore": {
                      "type": "long"
                    },
                    "insert": {
                      "type": "long"
                    },
                    "query": {
                      "type": "long"
                    },
                    "update": {
                      "type": "long"
                    }
                  }
                },
                "opcounters_replicated": {
                  "properties": {
                    "command": {
                      "type": "long"
                    },
                    "delete": {
                      "type": "long"
                    },
                    "getmore": {
                      "type": "long"
                    },
                    "insert": {
                      "type": "long"
                    },
                    "query": {
                      "type": "long"
                    },
                    "update": {
                      "type": "long"
                    }
                  }
                },
                "storage_engine": {
                  "properties": {
                    "name": {
                      "ignore_above": 1024,
                      "index": "not_analyzed",
                      "type": "string"
                    }
                  }
                },
                "uptime": {
                  "properties": {
                    "ms": {
                      "type": "long"
                    }
                  }
                },
                "version": {
                  "ignore_above": 1024,
                  "index": "not_analyzed",
                  "type": "string"
                },
                "wired_tiger": {
                  "properties": {
                    "cache": {
                      "properties": {
                        "dirty": {
                          "properties": {
                            "bytes": {
                              "type": "long"
                            }
                          }
                        },
                        "maximum": {
                          "properties": {
                            "bytes": {
                              "type": "long"
                            }
                          }
                        },
                        "pages": {
                          "properties": {
                            "evicted": {
                              "type": "long"
                            },
                            "read": {
                              "type": "long"
                            },
                            "write": {
                              "type": "long"
                            }
                          }
                        },
                        "used": {
                          "properties": {
                            "bytes": {
                              "type": "long"
                            }
                          }
                        }
                      }
                    },
                    "concurrent_transactions": {
                      "properties": {
                        "read": {
                          "properties": {
                            "available": {
                              "type": "long"
                            },
                            "out": {
                              "type": "long"
                            },
                            "total_tickets": {
                              "type": "long"
                            }
                          }
                        },
                        "write": {
                          "properties": {
                            "available": {
                              "type": "long"
                            },
                            "out": {
                              "type": "long"
                            },
                            "total_tickets": {
                              "type": "long"
                            }
                          }
                        }
                      }
                    },
                    "log": {
                      "properties": {
                        "flushes": {
                          "type": "long"
                        },
                        "max_file_size": {
                          "properties": {
                            "bytes": {
                              "type": "long"
                            }
                          }
                        },
                        "scans": {
                          "type": "long"
                        },
                        "size": {
                          "properties": {
                            "bytes": {
                              "type": "long"
                            }
                          }
                        },
                        "syncs": {
                          "type": "long"
                        },
                        "write": {
                          "properties": {
                            "bytes": {
                              "type": "long"
                            }
                          }
                        },
                        "writes": {
                          "type": "long"
                        }
                      }
                    }
                  }
                },
                "write_backs_queued": {
                  "type": "boolean"
                }
              }
            }
          }
        },
        "mysql": {
          "properties": {
            "status": {
              "properties": {
                "aborted": {
                  "properties": {
                    "clients": {
                      "type": "long"
                    },
                    "connects": {
                      "type": "long"
                    }
                  }
                },
                "binlog": {
                  "properties": {
                    "cache": {
                      "properties": {
                        "disk_use": {
                          "type": "long"
                        },
                        "use": {
                          "type": "long"
                        }
                      }
                    }
                  }
                },
                "bytes": {
                  "properties": {
                    "received": {
                      "type": "long"
                    },
                    "sent": {
                      "type": "long"
                    }
                  }
                },
                "command": {
                  "properties": {
                    "delete": {
                      "type": "long"
                    },
                    "insert": {
                      "type": "long"
                    },
                    "select": {
                      "type": "long"
                    },
                    "update": {
                      "type": "long"
                    }
                  }
                },
                "connections": {
                  "type": "long"
                },
                "created": {
                  "properties": {
                    "tmp": {
                      "properties": {
                        "disk_tables": {
                          "type": "long"
                        },
                        "files": {
                          "type": "long"
                        },
                        "tables": {
                          "type": "long"
                        }
                      }
                    }
                  }
                },
                "delayed": {
                  "properties": {
                    "errors": {
                      "type": "long"
                    },
                    "insert_threads": {
                      "type": "long"
                    },
                    "writes": {
                      "type": "long"
                    }
                  }
                },
                "flush_commands": {
                  "type": "long"
                },
                "max_used_connections": {
                  "type": "long"
                },
                "open": {
                  "properties": {
                    "files": {
                      "type": "long"
                    },
                    "streams": {
                      "type": "long"
                    },
                    "tables": {
                      "type": "long"
                    }
                  }
                },
                "opened_tables": {
                  "type": "long"
                },
                "threads": {
                  "properties": {
                    "cached": {
                      "type": "long"
                    },
                    "connected": {
                      "type": "long"
                    },
                    "created": {
                      "type": "long"
                    },
                    "running": {
                      "type": "long"
                    }
                  }
                }
              }
            }
          }
        },
        "nginx": {
          "properties": {
            "stubstatus": {
              "properties": {
                "accepts": {
                  "type": "long"
                },
                "active": {
                  "type": "long"
                },
                "current": {
                  "type": "long"
                },
                "dropped": {
                  "type": "long"
                },
                "handled": {
                  "type": "long"
                },
                "hostname": {
                  "ignore_above": 1024,
                  "index": "not_analyzed",
                  "type": "string"
                },
                "reading": {
                  "type": "long"
                },
                "requests": {
                  "type": "long"
                },
                "waiting": {
                  "type": "long"
                },
                "writing": {
                  "type": "long"
                }
              }
            }
          }
        },
        "php_fpm": {
          "properties": {
            "pool": {
              "properties": {
                "connections": {
                  "properties": {
                    "accepted": {
                      "type": "long"
                    },
                    "queued": {
                      "type": "long"
                    }
                  }
                },
                "name": {
                  "ignore_above": 1024,
                  "index": "not_analyzed",
                  "type": "string"
                },
                "processes": {
                  "properties": {
                    "active": {
                      "type": "long"
                    },
                    "idle": {
                      "type": "long"
                    }
                  }
                },
                "slow_requests": {
                  "type": "long"
                }
              }
            }
          }
        },
        "postgresql": {
          "properties": {
            "activity": {
              "properties": {
                "application_name": {
                  "ignore_above": 1024,
                  "index": "not_analyzed",
                  "type": "string"
                },
                "backend_start": {
                  "type": "date"
                },
                "client": {
                  "properties": {
                    "address": {
                      "ignore_above": 1024,
                      "index": "not_analyzed",
                      "type": "string"
                    },
                    "hostname": {
                      "ignore_above": 1024,
                      "index": "not_analyzed",
                      "type": "string"
                    },
                    "port": {
                      "type": "long"
                    }
                  }
                },
                "database": {
                  "properties": {
                    "name": {
                      "ignore_above": 1024,
                      "index": "not_analyzed",
                      "type": "string"
                    },
                    "oid": {
                      "type": "long"
                    }
                  }
                },
                "pid": {
                  "type": "long"
                },
                "query": {
                  "ignore_above": 1024,
                  "index": "not_analyzed",
                  "type": "string"
                },
                "query_start": {
                  "type": "date"
                },
                "state": {
                  "ignore_above": 1024,
                  "index": "not_analyzed",
                  "type": "string"
                },
                "state_change": {
                  "type": "date"
                },
                "transaction_start": {
                  "type": "date"
                },
                "user": {
                  "properties": {
                    "id": {
                      "type": "long"
                    },
                    "name": {
                      "ignore_above": 1024,
                      "index": "not_analyzed",
                      "type": "string"
                    }
                  }
                },
                "waiting": {
                  "type": "boolean"
                }
              }
            },
            "bgwriter": {
              "properties": {
                "buffers": {
                  "properties": {
                    "allocated": {
                      "type": "long"
                    },
                    "backend": {
                      "type": "long"
                    },
                    "backend_fsync": {
                      "type": "long"
                    },
                    "checkpoints": {
                      "type": "long"
                    },
                    "clean": {
                      "type": "long"
                    },
                    "clean_full": {
                      "type": "long"
                    }
                  }
                },
                "checkpoints": {
                  "properties": {
                    "requested": {
                      "type": "long"
                    },
                    "scheduled": {
                      "type": "long"
                    },
                    "times": {
                      "properties": {
                        "sync": {
                          "properties": {
                            "ms": {
                              "type": "float"
                            }
                          }
                        },
                        "write": {
                          "properties": {
                            "ms": {
                              "type": "float"
                            }
                          }
                        }
                      }
                    }
                  }
                },
                "stats_reset": {
                  "type": "date"
                }
              }
            },
            "database": {
              "properties": {
                "blocks": {
                  "properties": {
                    "hit": {
                      "type": "long"
                    },
                    "read": {
                      "type": "long"
                    },
                    "time": {
                      "properties": {
                        "read": {
                          "properties": {
                            "ms": {
                              "type": "long"
                            }
                          }
                        },
                        "write": {
                          "properties": {
                            "ms": {
                              "type": "long"
                            }
                          }
                        }
                      }
                    }
                  }
                },
                "conflicts": {
                  "type": "long"
                },
                "deadlocks": {
                  "type": "long"
                },
                "name": {
                  "ignore_above": 1024,
                  "index": "not_analyzed",
                  "type": "string"
                },
                "number_of_backends": {
                  "type": "long"
                },
                "oid": {
                  "type": "long"
                },
                "rows": {
                  "properties": {
                    "deleted": {
                      "type": "long"
                    },
                    "fetched": {
                      "type": "long"
                    },
                    "inserted": {
                      "type": "long"
                    },
                    "returned": {
                      "type": "long"
                    },
                    "updated": {
                      "type": "long"
                    }
                  }
                },
                "stats_reset": {
                  "type": "date"
                },
                "temporary": {
                  "properties": {
                    "bytes": {
                      "type": "long"
                    },
                    "files": {
                      "type": "long"
                    }
                  }
                },
                "transactions": {
                  "properties": {
                    "commit": {
                      "type": "long"
                    },
                    "rollback": {
                      "type": "long"
                    }
                  }
                }
              }
            }
          }
        },
        "prometheus": {
          "properties": {
            "stats": {
              "properties": {
                "notifications": {
                  "properties": {
                    "dropped": {
                      "type": "long"
                    },
                    "queue_length": {
                      "type": "long"
                    }
                  }
                },
                "processes": {
                  "properties": {
                    "open_fds": {
                      "type": "long"
                    }
                  }
                },
                "storage": {
                  "properties": {
                    "chunks_to_persist": {
                      "type": "long"
                    }
                  }
                }
              }
            }
          }
        },
        "redis": {
          "properties": {
            "info": {
              "properties": {
                "clients": {
                  "properties": {
                    "biggest_input_buf": {
                      "type": "long"
                    },
                    "blocked": {
                      "type": "long"
                    },
                    "connected": {
                      "type": "long"
                    },
                    "longest_output_list": {
                      "type": "long"
                    }
                  }
                },
                "cluster": {
                  "properties": {
                    "enabled": {
                      "type": "boolean"
                    }
                  }
                },
                "cpu": {
                  "properties": {
                    "used": {
                      "properties": {
                        "sys": {
                          "type": "float"
                        },
                        "sys_children": {
                          "type": "float"
                        },
                        "user": {
                          "type": "float"
                        },
                        "user_children": {
                          "type": "float"
                        }
                      }
                    }
                  }
                },
                "memory": {
                  "properties": {
                    "allocator": {
                      "ignore_above": 1024,
                      "index": "not_analyzed",
                      "type": "string"
                    },
                    "used": {
                      "properties": {
                        "lua": {
                          "type": "long"
                        },
                        "peak": {
                          "type": "long"
                        },
                        "rss": {
                          "type": "long"
                        },
                        "value": {
                          "type": "long"
                        }
                      }
                    }
                  }
                },
                "persistence": {
                  "properties": {
                    "aof": {
                      "properties": {
                        "bgrewrite": {
                          "properties": {
                            "last_status": {
                              "ignore_above": 1024,
                              "index": "not_analyzed",
                              "type": "string"
                            }
                          }
                        },
                        "enabled": {
                          "type": "boolean"
                        },
                        "rewrite": {
                          "properties": {
                            "current_time": {
                              "properties": {
                                "sec": {
                                  "type": "long"
                                }
                              }
                            },
                            "in_progress": {
                              "type": "boolean"
                            },
                            "last_time": {
                              "properties": {
                                "sec": {
                                  "type": "long"
                                }
                              }
                            },
                            "scheduled": {
                              "type": "boolean"
                            }
                          }
                        },
                        "write": {
                          "properties": {
                            "last_status": {
                              "ignore_above": 1024,
                              "index": "not_analyzed",
                              "type": "string"
                            }
                          }
                        }
                      }
                    },
                    "loading": {
                      "type": "boolean"
                    },
                    "rdb": {
                      "properties": {
                        "bgsave": {
                          "properties": {
                            "current_time": {
                              "properties": {
                                "sec": {
                                  "type": "long"
                                }
                              }
                            },
                            "in_progress": {
                              "type": "boolean"
                            },
                            "last_status": {
                              "ignore_above": 1024,
                              "index": "not_analyzed",
                              "type": "string"
                            },
                            "last_time": {
                              "properties": {
                                "sec": {
                                  "type": "long"
                                }
                              }
                            }
                          }
                        },
                        "last_save": {
                          "properties": {
                            "changes_since": {
                              "type": "long"
                            },
                            "time": {
                              "type": "long"
                            }
                          }
                        }
                      }
                    }
                  }
                },
                "replication": {
                  "properties": {
                    "backlog": {
                      "properties": {
                        "active": {
                          "type": "long"
                        },
                        "first_byte_offset": {
                          "type": "long"
                        },
                        "histlen": {
                          "type": "long"
                        },
                        "size": {
                          "type": "long"
                        }
                      }
                    },
                    "connected_slaves": {
                      "type": "long"
                    },
                    "master_offset": {
                      "type": "long"
                    },
                    "role": {
                      "ignore_above": 1024,
                      "index": "not_analyzed",
                      "type": "string"
                    }
                  }
                },
                "server": {
                  "properties": {
                    "arch_bits": {
                      "ignore_above": 1024,
                      "index": "not_analyzed",
                      "type": "string"
                    },
                    "build_id": {
                      "ignore_above": 1024,
                      "index": "not_analyzed",
                      "type": "string"
                    },
                    "config_file": {
                      "ignore_above": 1024,
                      "index": "not_analyzed",
                      "type": "string"
                    },
                    "gcc_version": {
                      "ignore_above": 1024,
                      "index": "not_analyzed",
                      "type": "string"
                    },
                    "git_dirty": {
                      "ignore_above": 1024,
                      "index": "not_analyzed",
                      "type": "string"
                    },
                    "git_sha1": {
                      "ignore_above": 1024,
                      "index": "not_analyzed",
                      "type": "string"
                    },
                    "hz": {
                      "type": "long"
                    },
                    "lru_clock": {
                      "type": "long"
                    },
                    "mode": {
                      "ignore_above": 1024,
                      "index": "not_analyzed",
                      "type": "string"
                    },
                    "multiplexing_api": {
                      "ignore_above": 1024,
                      "index": "not_analyzed",
                      "type": "string"
                    },
                    "os": {
                      "ignore_above": 1024,
                      "index": "not_analyzed",
                      "type": "string"
                    },
                    "process_id": {
                      "type": "long"
                    },
                    "run_id": {
                      "ignore_above": 1024,
                      "index": "not_analyzed",
                      "type": "string"
                    },
                    "tcp_port": {
                      "type": "long"
                    },
                    "uptime": {
                      "type": "long"
                    },
                    "version": {
                      "ignore_above": 1024,
                      "index": "not_analyzed",
                      "type": "string"
                    }
                  }
                },
                "stats": {
                  "properties": {
                    "commands_processed": {
                      "type": "long"
                    },
                    "connections": {
                      "properties": {
                        "received": {
                          "type": "long"
                        },
                        "rejected": {
                          "type": "long"
                        }
                      }
                    },
                    "instantaneous": {
                      "properties": {
                        "input_kbps": {
                          "type": "float"
                        },
                        "ops_per_sec": {
                          "type": "long"
                        },
                        "output_kbps": {
                          "type": "float"
                        }
                      }
                    },
                    "keys": {
                      "properties": {
                        "evicted": {
                          "type": "long"
                        },
                        "expired": {
                          "type": "long"
                        }
                      }
                    },
                    "keyspace": {
                      "properties": {
                        "hits": {
                          "type": "long"
                        },
                        "misses": {
                          "type": "long"
                        }
                      }
                    },
                    "latest_fork_usec": {
                      "type": "long"
                    },
                    "migrate_cached_sockets": {
                      "type": "long"
                    },
                    "net": {
                      "properties": {
                        "input": {
                          "properties": {
                            "bytes": {
                              "type": "long"
                            }
                          }
                        },
                        "output": {
                          "properties": {
                            "bytes": {
                              "type": "long"
                            }
                          }
                        }
                      }
                    },
                    "pubsub": {
                      "properties": {
                        "channels": {
                          "type": "long"
                        },
                        "patterns": {
                          "type": "long"
                        }
                      }
                    },
                    "sync": {
                      "properties": {
                        "full": {
                          "type": "long"
                        },
                        "partial": {
                          "properties": {
                            "err": {
                              "type": "long"
                            },
                            "ok": {
                              "type": "long"
                            }
                          }
                        }
                      }
                    }
                  }
                }
              }
            },
            "keyspace": {
              "properties": {
                "avg_ttl": {
                  "type": "long"
                },
                "expires": {
                  "type": "long"
                },
                "id": {
                  "ignore_above": 1024,
                  "index": "not_analyzed",
                  "type": "string"
                },
                "keys": {
                  "type": "long"
                }
              }
            }
          }
        },
        "system": {
          "properties": {
            "core": {
              "properties": {
                "id": {
                  "type": "long"
                },
                "idle": {
                  "properties": {
                    "pct": {
                      "type": "float"
                    },
                    "ticks": {
                      "type": "long"
                    }
                  }
                },
                "iowait": {
                  "properties": {
                    "pct": {
                      "type": "float"
                    },
                    "ticks": {
                      "type": "long"
                    }
                  }
                },
                "irq": {
                  "properties": {
                    "pct": {
                      "type": "float"
                    },
                    "ticks": {
                      "type": "long"
                    }
                  }
                },
                "nice": {
                  "properties": {
                    "pct": {
                      "type": "float"
                    },
                    "ticks": {
                      "type": "long"
                    }
                  }
                },
                "softirq": {
                  "properties": {
                    "pct": {
                      "type": "float"
                    },
                    "ticks": {
                      "type": "long"
                    }
                  }
                },
                "steal": {
                  "properties": {
                    "pct": {
                      "type": "float"
                    },
                    "ticks": {
                      "type": "long"
                    }
                  }
                },
                "system": {
                  "properties": {
                    "pct": {
                      "type": "float"
                    },
                    "ticks": {
                      "type": "long"
                    }
                  }
                },
                "user": {
                  "properties": {
                    "pct": {
                      "type": "float"
                    },
                    "ticks": {
                      "type": "long"
                    }
                  }
                }
              }
            },
            "cpu": {
              "properties": {
                "cores": {
                  "type": "long"
                },
                "idle": {
                  "properties": {
                    "pct": {
                      "type": "float"
                    },
                    "ticks": {
                      "type": "long"
                    }
                  }
                },
                "iowait": {
                  "properties": {
                    "pct": {
                      "type": "float"
                    },
                    "ticks": {
                      "type": "long"
                    }
                  }
                },
                "irq": {
                  "properties": {
                    "pct": {
                      "type": "float"
                    },
                    "ticks": {
                      "type": "long"
                    }
                  }
                },
                "nice": {
                  "properties": {
                    "pct": {
                      "type": "float"
                    },
                    "ticks": {
                      "type": "long"
                    }
                  }
                },
                "softirq": {
                  "properties": {
                    "pct": {
                      "type": "float"
                    },
                    "ticks": {
                      "type": "long"
                    }
                  }
                },
                "steal": {
                  "properties": {
                    "pct": {
                      "type": "float"
                    },
                    "ticks": {
                      "type": "long"
                    }
                  }
                },
                "system": {
                  "properties": {
                    "pct": {
                      "type": "float"
                    },
                    "ticks": {
                      "type": "long"
                    }
                  }
                },
                "user": {
                  "properties": {
                    "pct": {
                      "type": "float"
                    },
                    "ticks": {
                      "type": "long"
                    }
                  }
                }
              }
            },
            "diskio": {
              "properties": {
                "io": {
                  "properties": {
                    "time": {
                      "type": "long"
                    }
                  }
                },
                "name": {
                  "ignore_above": 1024,
                  "index": "not_analyzed",
                  "type": "string"
                },
                "read": {
                  "properties": {
                    "bytes": {
                      "type": "long"
                    },
                    "count": {
                      "type": "long"
                    },
                    "time": {
                      "type": "long"
                    }
                  }
                },
                "serial_number": {
                  "ignore_above": 1024,
                  "index": "not_analyzed",
                  "type": "string"
                },
                "write": {
                  "properties": {
                    "bytes": {
                      "type": "long"
                    },
                    "count": {
                      "type": "long"
                    },
                    "time": {
                      "type": "long"
                    }
                  }
                }
              }
            },
            "filesystem": {
              "properties": {
                "available": {
                  "type": "long"
                },
                "device_name": {
                  "ignore_above": 1024,
                  "index": "not_analyzed",
                  "type": "string"
                },
                "files": {
                  "type": "long"
                },
                "free": {
                  "type": "long"
                },
                "free_files": {
                  "type": "long"
                },
                "mount_point": {
                  "ignore_above": 1024,
                  "index": "not_analyzed",
                  "type": "string"
                },
                "total": {
                  "type": "long"
                },
                "used": {
                  "properties": {
                    "bytes": {
                      "type": "long"
                    },
                    "pct": {
                      "type": "float"
                    }
                  }
                }
              }
            },
            "fsstat": {
              "properties": {
                "count": {
                  "type": "long"
                },
                "total_files": {
                  "type": "long"
                },
                "total_size": {
                  "properties": {
                    "free": {
                      "type": "long"
                    },
                    "total": {
                      "type": "long"
                    },
                    "used": {
                      "type": "long"
                    }
                  }
                }
              }
            },
            "load": {
              "properties": {
                "1": {
                  "type": "float"
                },
                "15": {
                  "type": "float"
                },
                "5": {
                  "type": "float"
                },
                "norm": {
                  "properties": {
                    "1": {
                      "type": "float"
                    },
                    "15": {
                      "type": "float"
                    },
                    "5": {
                      "type": "float"
                    }
                  }
                }
              }
            },
            "memory": {
              "properties": {
                "actual": {
                  "properties": {
                    "free": {
                      "type": "long"
                    },
                    "used": {
                      "properties": {
                        "bytes": {
                          "type": "long"
                        },
                        "pct": {
                          "type": "float"
                        }
                      }
                    }
                  }
                },
                "free": {
                  "type": "long"
                },
                "swap": {
                  "properties": {
                    "free": {
                      "type": "long"
                    },
                    "total": {
                      "type": "long"
                    },
                    "used": {
                      "properties": {
                        "bytes": {
                          "type": "long"
                        },
                        "pct": {
                          "type": "float"
                        }
                      }
                    }
                  }
                },
                "total": {
                  "type": "long"
                },
                "used": {
                  "properties": {
                    "bytes": {
                      "type": "long"
                    },
                    "pct": {
                      "type": "float"
                    }
                  }
                }
              }
            },
            "network": {
              "properties": {
                "in": {
                  "properties": {
                    "bytes": {
                      "type": "long"
                    },
                    "dropped": {
                      "type": "long"
                    },
                    "errors": {
                      "type": "long"
                    },
                    "packets": {
                      "type": "long"
                    }
                  }
                },
                "name": {
                  "ignore_above": 1024,
                  "index": "not_analyzed",
                  "type": "string"
                },
                "out": {
                  "properties": {
                    "bytes": {
                      "type": "long"
                    },
                    "dropped": {
                      "type": "long"
                    },
                    "errors": {
                      "type": "long"
                    },
                    "packets": {
                      "type": "long"
                    }
                  }
                }
              }
            },
            "process": {
              "properties": {
                "cgroup": {
                  "properties": {
                    "blkio": {
                      "properties": {
                        "id": {
                          "ignore_above": 1024,
                          "index": "not_analyzed",
                          "type": "string"
                        },
                        "path": {
                          "ignore_above": 1024,
                          "index": "not_analyzed",
                          "type": "string"
                        },
                        "total": {
                          "properties": {
                            "bytes": {
                              "type": "long"
                            },
                            "ios": {
                              "type": "long"
                            }
                          }
                        }
                      }
                    },
                    "cpu": {
                      "properties": {
                        "cfs": {
                          "properties": {
                            "period": {
                              "properties": {
                                "us": {
                                  "type": "long"
                                }
                              }
                            },
                            "quota": {
                              "properties": {
                                "us": {
                                  "type": "long"
                                }
                              }
                            },
                            "shares": {
                              "type": "long"
                            }
                          }
                        },
                        "id": {
                          "ignore_above": 1024,
                          "index": "not_analyzed",
                          "type": "string"
                        },
                        "path": {
                          "ignore_above": 1024,
                          "index": "not_analyzed",
                          "type": "string"
                        },
                        "rt": {
                          "properties": {
                            "period": {
                              "properties": {
                                "us": {
                                  "type": "long"
                                }
                              }
                            },
                            "runtime": {
                              "properties": {
                                "us": {
                                  "type": "long"
                                }
                              }
                            }
                          }
                        },
                        "stats": {
                          "properties": {
                            "periods": {
                              "type": "long"
                            },
                            "throttled": {
                              "properties": {
                                "ns": {
                                  "type": "long"
                                },
                                "periods": {
                                  "type": "long"
                                }
                              }
                            }
                          }
                        }
                      }
                    },
                    "cpuacct": {
                      "properties": {
                        "id": {
                          "ignore_above": 1024,
                          "index": "not_analyzed",
                          "type": "string"
                        },
                        "path": {
                          "ignore_above": 1024,
                          "index": "not_analyzed",
                          "type": "string"
                        },
                        "stats": {
                          "properties": {
                            "system": {
                              "properties": {
                                "ns": {
                                  "type": "long"
                                }
                              }
                            },
                            "user": {
                              "properties": {
                                "ns": {
                                  "type": "long"
                                }
                              }
                            }
                          }
                        },
                        "total": {
                          "properties": {
                            "ns": {
                              "type": "long"
                            }
                          }
                        }
                      }
                    },
                    "id": {
                      "ignore_above": 1024,
                      "index": "not_analyzed",
                      "type": "string"
                    },
                    "memory": {
                      "properties": {
                        "id": {
                          "ignore_above": 1024,
                          "index": "not_analyzed",
                          "type": "string"
                        },
                        "kmem": {
                          "properties": {
                            "failures": {
                              "type": "long"
                            },
                            "limit": {
                              "properties": {
                                "bytes": {
                                  "type": "long"
                                }
                              }
                            },
                            "usage": {
                              "properties": {
                                "bytes": {
                                  "type": "long"
                                },
                                "max": {
                                  "properties": {
                                    "bytes": {
                                      "type": "long"
                                    }
                                  }
                                }
                              }
                            }
                          }
                        },
                        "kmem_tcp": {
                          "properties": {
                            "failures": {
                              "type": "long"
                            },
                            "limit": {
                              "properties": {
                                "bytes": {
                                  "type": "long"
                                }
                              }
                            },
                            "usage": {
                              "properties": {
                                "bytes": {
                                  "type": "long"
                                },
                                "max": {
                                  "properties": {
                                    "bytes": {
                                      "type": "long"
                                    }
                                  }
                                }
                              }
                            }
                          }
                        },
                        "mem": {
                          "properties": {
                            "failures": {
                              "type": "long"
                            },
                            "limit": {
                              "properties": {
                                "bytes": {
                                  "type": "long"
                                }
                              }
                            },
                            "usage": {
                              "properties": {
                                "bytes": {
                                  "type": "long"
                                },
                                "max": {
                                  "properties": {
                                    "bytes": {
                                      "type": "long"
                                    }
                                  }
                                }
                              }
                            }
                          }
                        },
                        "memsw": {
                          "properties": {
                            "failures": {
                              "type": "long"
                            },
                            "limit": {
                              "properties": {
                                "bytes": {
                                  "type": "long"
                                }
                              }
                            },
                            "usage": {
                              "properties": {
                                "bytes": {
                                  "type": "long"
                                },
                                "max": {
                                  "properties": {
                                    "bytes": {
                                      "type": "long"
                                    }
                                  }
                                }
                              }
                            }
                          }
                        },
                        "path": {
                          "ignore_above": 1024,
                          "index": "not_analyzed",
                          "type": "string"
                        },
                        "stats": {
                          "properties": {
                            "active_anon": {
                              "properties": {
                                "bytes": {
                                  "type": "long"
                                }
                              }
                            },
                            "active_file": {
                              "properties": {
                                "bytes": {
                                  "type": "long"
                                }
                              }
                            },
                            "cache": {
                              "properties": {
                                "bytes": {
                                  "type": "long"
                                }
                              }
                            },
                            "hierarchical_memory_limit": {
                              "properties": {
                                "bytes": {
                                  "type": "long"
                                }
                              }
                            },
                            "hierarchical_memsw_limit": {
                              "properties": {
                                "bytes": {
                                  "type": "long"
                                }
                              }
                            },
                            "inactive_anon": {
                              "properties": {
                                "bytes": {
                                  "type": "long"
                                }
                              }
                            },
                            "inactive_file": {
                              "properties": {
                                "bytes": {
                                  "type": "long"
                                }
                              }
                            },
                            "major_page_faults": {
                              "type": "long"
                            },
                            "mapped_file": {
                              "properties": {
                                "bytes": {
                                  "type": "long"
                                }
                              }
                            },
                            "page_faults": {
                              "type": "long"
                            },
                            "pages_in": {
                              "type": "long"
                            },
                            "pages_out": {
                              "type": "long"
                            },
                            "rss": {
                              "properties": {
                                "bytes": {
                                  "type": "long"
                                }
                              }
                            },
                            "rss_huge": {
                              "properties": {
                                "bytes": {
                                  "type": "long"
                                }
                              }
                            },
                            "swap": {
                              "properties": {
                                "bytes": {
                                  "type": "long"
                                }
                              }
                            },
                            "unevictable": {
                              "properties": {
                                "bytes": {
                                  "type": "long"
                                }
                              }
                            }
                          }
                        }
                      }
                    },
                    "path": {
                      "ignore_above": 1024,
                      "index": "not_analyzed",
                      "type": "string"
                    }
                  }
                },
                "cmdline": {
                  "ignore_above": 1024,
                  "index": "not_analyzed",
                  "type": "string"
                },
                "cpu": {
                  "properties": {
                    "start_time": {
                      "type": "date"
                    },
                    "system": {
                      "type": "long"
                    },
                    "total": {
                      "properties": {
                        "pct": {
                          "type": "float"
                        },
                        "ticks": {
                          "type": "long"
                        }
                      }
                    },
                    "user": {
                      "type": "long"
                    }
                  }
                },
                "fd": {
                  "properties": {
                    "limit": {
                      "properties": {
                        "hard": {
                          "type": "long"
                        },
                        "soft": {
                          "type": "long"
                        }
                      }
                    },
                    "open": {
                      "type": "long"
                    }
                  }
                },
                "memory": {
                  "properties": {
                    "rss": {
                      "properties": {
                        "bytes": {
                          "type": "long"
                        },
                        "pct": {
                          "type": "float"
                        }
                      }
                    },
                    "share": {
                      "type": "long"
                    },
                    "size": {
                      "type": "long"
                    }
                  }
                },
                "name": {
                  "ignore_above": 1024,
                  "index": "not_analyzed",
                  "type": "string"
                },
                "pgid": {
                  "type": "long"
                },
                "pid": {
                  "type": "long"
                },
                "ppid": {
                  "type": "long"
                },
                "state": {
                  "ignore_above": 1024,
                  "index": "not_analyzed",
                  "type": "string"
                },
                "username": {
                  "ignore_above": 1024,
                  "index": "not_analyzed",
                  "type": "string"
                }
              }
            },
            "socket": {
              "properties": {
                "direction": {
                  "ignore_above": 1024,
                  "index": "not_analyzed",
                  "type": "string"
                },
                "family": {
                  "ignore_above": 1024,
                  "index": "not_analyzed",
                  "type": "string"
                },
                "local": {
                  "properties": {
                    "ip": {
                      "ignore_above": 1024,
                      "index": "not_analyzed",
                      "type": "string"
                    },
                    "port": {
                      "type": "long"
                    }
                  }
                },
                "process": {
                  "properties": {
                    "cmdline": {
                      "ignore_above": 1024,
                      "index": "not_analyzed",
                      "type": "string"
                    },
                    "command": {
                      "ignore_above": 1024,
                      "index": "not_analyzed",
                      "type": "string"
                    },
                    "exe": {
                      "ignore_above": 1024,
                      "index": "not_analyzed",
                      "type": "string"
                    },
                    "pid": {
                      "type": "long"
                    }
                  }
                },
                "remote": {
                  "properties": {
                    "etld_plus_one": {
                      "ignore_above": 1024,
                      "index": "not_analyzed",
                      "type": "string"
                    },
                    "host": {
                      "ignore_above": 1024,
                      "index": "not_analyzed",
                      "type": "string"
                    },
                    "host_error": {
                      "ignore_above": 1024,
                      "index": "not_analyzed",
                      "type": "string"
                    },
                    "ip": {
                      "ignore_above": 1024,
                      "index": "not_analyzed",
                      "type": "string"
                    },
                    "port": {
                      "type": "long"
                    }
                  }
                },
                "user": {
                  "properties": {
                    "id": {
                      "type": "long"
                    },
                    "name": {
                      "ignore_above": 1024,
                      "index": "not_analyzed",
                      "type": "string"
                    }
                  }
                }
              }
            }
          }
        },
        "tags": {
          "ignore_above": 1024,
          "index": "not_analyzed",
          "type": "string"
        },
        "type": {
          "ignore_above": 1024,
          "index": "not_analyzed",
          "type": "string"
        },
        "zookeeper": {
          "properties": {
            "mntr": {
              "properties": {
                "approximate_data_size": {
                  "type": "long"
                },
                "ephemerals_count": {
                  "type": "long"
                },
                "followers": {
                  "type": "long"
                },
                "hostname": {
                  "ignore_above": 1024,
                  "index": "not_analyzed",
                  "type": "string"
                },
                "latency": {
                  "properties": {
                    "avg": {
                      "type": "long"
                    },
                    "max": {
                      "type": "long"
                    },
                    "min": {
                      "type": "long"
                    }
                  }
                },
                "max_file_descriptor_count": {
                  "type": "long"
                },
                "num_alive_connections": {
                  "type": "long"
                },
                "open_file_descriptor_count": {
                  "type": "long"
                },
                "outstanding_requests": {
                  "type": "long"
                },
                "packets": {
                  "properties": {
                    "received": {
                      "type": "long"
                    },
                    "sent": {
                      "type": "long"
                    }
                  }
                },
                "pending_syncs": {
                  "type": "long"
                },
                "server_state": {
                  "ignore_above": 1024,
                  "index": "not_analyzed",
                  "type": "string"
                },
                "synced_followers": {
                  "type": "long"
                },
                "version": {
                  "ignore_above": 1024,
                  "index": "not_analyzed",
                  "type": "string"
                },
                "watch_count": {
                  "type": "long"
                },
                "znode_count": {
                  "type": "long"
                }
              }
            }
          }
        }
      }
    }
  },
  "order": 0,
  "settings": {
    "index.refresh_interval": "5s"
  },
  "template": "metricbeat-*"
}<|MERGE_RESOLUTION|>--- conflicted
+++ resolved
@@ -7,11 +7,7 @@
         }
       },
       "_meta": {
-<<<<<<< HEAD
         "version": "5.6.0"
-=======
-        "version": "5.5.1"
->>>>>>> ffb03569
       },
       "date_detection": false,
       "dynamic_templates": [
